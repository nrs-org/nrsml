import { Macro, substituteMacro } from "./macro.ts";
import { assert, deepFreeze, isElement, isObject, standardParser } from "./utils.ts";

import {
    DateTime,
    Duration,
    Matrix,
    YoutubeSource,
    Data,
    Entry,
    Impact,
    Relation,
    HasMeta,
    Vector,
    Context,
    newZeroVector,
    FactorScore,
    AU,
    AP,
    CP,
    CU,
    MP,
    MU,
    Additional,
    AL,
    AM,
    AV,
    Boredom,
    WeightedEmotions,
    EmotionFactor,
    DatePeriod,
    Sign,
    VisualType,
    EntryStatus,
    AdditionalSources,
    ifDefined,
    Meta,
<<<<<<< HEAD
    ScalarMatrix,
    identityMatrix,
    EntryType,
    StandardEntryType,
=======
    EntryMeta,
>>>>>>> a38a3eaa
} from "../deps.ts";

type Scope = DocumentScope | EntryScope | ImpactScope | RelationScope | ContainsScope;

interface Document {
    data: Data;
}

export interface ProcessOptions {
    today?: DateTime;
    includeResolver?(path: string): [string, ProcessOptions] | undefined;
    scriptResolver?(path: string): string | undefined;
    containFactorEvaluator?(script: string): number;
    rootScope?: DocumentScope;
    ignoreNodes?: unknown[];
    freeze?: boolean;
    macros?: Map<string, Macro>;
    includeOnlyMacros?: boolean;
    DAH_obj_location?: unknown,
}

interface DocumentScope {
    type: "document";
    context: Context;
    value: Document;
    document: DocumentScope;
    root: DocumentScope;
    entry: undefined;
    config: Required<Omit<ProcessOptions, "rootScope" | "freeze" | "DAH_obj_location">> & ProcessOptions;
    global: unknown;
    local: unknown;
    macros: Map<string, Macro>;
    publicMacros: Map<string, Macro>;
}

interface EntryScope {
    type: "entry";
    document: DocumentScope;
    root: DocumentScope;
    entry: EntryScope;
    parent: DocumentScope | ContainsScope | EntryScope;
    value: Entry;
    local: unknown;
    multipliedFactor: ScalarMatrix;
    macros: Map<string, Macro>;
}

interface ImpactScope {
    type: "impact";
    document: DocumentScope;
    root: DocumentScope;
    entry: EntryScope | undefined;
    parent: DocumentScope | ContainsScope | EntryScope;
    value: Impact[];
    local: unknown;
    macros: Map<string, Macro>;
}

interface RelationScope {
    type: "relation";
    document: DocumentScope;
    root: DocumentScope;
    entry: EntryScope | undefined;
    parent: DocumentScope | ContainsScope | EntryScope;
    value: Relation[];
    local: unknown;
    macros: Map<string, Macro>;
}

interface ContainsScope {
    type: "contains";
    document: DocumentScope;
    root: DocumentScope;
    entry: EntryScope;
    parent: EntryScope | ContainsScope;
    factor: Matrix;
    multipliedFactor: Matrix;
    local: unknown;
    macros: Map<string, Macro>;
}

interface URLScope {
    value: HasMeta<Meta>;
}

export interface Result {
    nrsData: Data;
    xmlModel: unknown;
    publicMacros: Map<string, Macro>;
}

export function processNRSXML(
    context: Context,
    content: string,
    options: ProcessOptions = {}
): Result {
    return processRoot(context, standardParser().parse(content), options);
}

function processRoot(context: Context, document: unknown, options: ProcessOptions): Result {
    if (options.freeze ?? true) {
        document = deepFreeze(document);
    }
    const partialScope: Partial<DocumentScope> = {
        type: "document",
        value: {
            data: {
                entries: new Map(),
                impacts: [],
                relations: [],
            },
        },
        context,
        config: {
            today: DateTime.now(),
            includeResolver: () => undefined,
            scriptResolver: () => undefined,
            containFactorEvaluator: (expression) => {
                const f = new Function("return " + expression);
                const value = f.apply(undefined);
                if (typeof value === "number") {
                    return value;
                }

                throw new Error(expression);
            },
            rootScope: null!,
            ignoreNodes: [],
            freeze: false,
            macros: new Map(),
            includeOnlyMacros: false,
            ...options,
        },
        macros: new Map(options.macros ?? new Map()),
        publicMacros: new Map(),
        root: options.rootScope,
        global: options.rootScope?.global ?? {},
        local: {},
    };

    if (partialScope.global === undefined) {
        partialScope.global = partialScope.local;
    }

    if (partialScope.root === undefined) {
        partialScope.root = partialScope as DocumentScope;
    }

    const scope = partialScope as DocumentScope;
    partialScope.document = scope;
    assert(document instanceof Array);
    const documentNodes = document as Array<unknown>;
    for (const node of documentNodes) {
        if (processDocument(scope, node)) {
            continue;
        }

        scope.config.ignoreNodes.push(node);
    }

    return {
        nrsData: scope.value.data,
        xmlModel: document,
        publicMacros: scope.publicMacros,
    };
}

function processDocument(scope: DocumentScope, node: unknown): boolean {
    if (!isObject(node) || !("document" in node)) {
        return false;
    }

    const childNodes = node["document"] as Array<unknown>;
    preprocessMacros(scope, childNodes);
    for (const node of childNodes) {
        if (!processDirective(scope, node) && !processInclude(scope, node)) {
            scope.config.ignoreNodes.push(node);
        }
    }

    return true;
}

function expandMacros(scope: Scope, node: unknown): unknown[] {
    if (isElement(node, "def") || scope.root.config.includeOnlyMacros) {
        // already preprocessed
        return [];
    }

    const pending = [node];
    const directives = [];
    while (pending.length > 0) {
        const node = pending.shift();
        const expandedMacro = processReference(scope, node);
        if (expandedMacro === undefined) {
            directives.push(node);
        } else {
            pending.push(...expandedMacro);
        }
    }

    return directives;
}

function processDirective(
    scope: DocumentScope | EntryScope | ContainsScope,
    node: unknown
): boolean {
    const directives = expandMacros(scope, node);
    for (const directive of directives) {
        const result = processSimpleDirective(scope, directive);
        if (directives.length == 1) {
            return result;
        }
    }

    return true;
}

function processSimpleDirective(
    scope: DocumentScope | EntryScope | ContainsScope,
    node: unknown
): boolean {
    return (
        !scope.root.config.includeOnlyMacros &&
        (processEntry(scope, node) ||
            processImpact(scope, node) ||
            processRelation(scope, node) ||
            processScript(scope, node))
    );
}

function guessEntryTypeFromId(id: string): EntryType {
    const prefix = id[0];
    if (prefix === "A") {
        return StandardEntryType.Anime;
    } else if (prefix === "L") {
        return StandardEntryType.LightNovelGeneric;
    } else if (prefix === "V") {
        return StandardEntryType.VisualNovel;
    } else if (prefix === "F") {
        return StandardEntryType.Franchise;
    } else if (prefix === "G") {
        return StandardEntryType.Game;
    } else if (prefix === "M") {
        if (id.startsWith("M-VGMDB-AR")) {
            return StandardEntryType.MusicArtist;
        }

        const numTokens = id.split("-").length;
        if (id.startsWith("M-VGMDB-AL")) {
            return numTokens === 4 ? StandardEntryType.MusicAlbum : StandardEntryType.MusicTrack;
        }

        if (numTokens === 3) {
            return StandardEntryType.MusicTrack;
        }

        return StandardEntryType.MusicGeneric;
    }

    return "Other";
}

function processEntry(scope: DocumentScope | EntryScope | ContainsScope, node: unknown): boolean {
    if (!(isObject(node) && "entry" in node)) {
        return false;
    }

    const attrs = getAttributes(node);
    const id = transformId(scope, attrs["id"]!);
    let entryType = guessEntryTypeFromId(id);
    if ("entrytype" in attrs) {
        entryType = attrs["entrytype"] as EntryType;
    }
    const entry: Entry = {
        id,
        children: new Map(),
        DAH_meta: {
            DAH_entry_title: attrs["title"]!,
<<<<<<< HEAD
            DAH_entry_type: entryType,
        },
=======
            DAH_obj_location: Object.assign({}, scope.document.config.DAH_obj_location),
        } as EntryMeta
>>>>>>> a38a3eaa
    };

    if ("multipliedFactor" in scope) {
        const children = scope.entry.value.children;
        const newFactor = scope.multipliedFactor.copy();
        if (children.has(entry.id)) {
            newFactor.add(children.get(entry.id)!);
        }

        newFactor.clamp01();
        children.set(entry.id, newFactor);
    }

    const partialEntryScope: Partial<EntryScope> = {
        parent: scope,
        document: scope.document,
        root: scope.root,
        type: "entry",
        value: entry,
        multipliedFactor: identityMatrix,
        local: Object.assign({}, scope.local),
        macros: new Map(scope.macros),
    };

    partialEntryScope.entry = partialEntryScope as EntryScope;
    const entryScope = partialEntryScope as EntryScope;

    assert(!scope.root.value.data.entries.has(entry.id), `duplicate entry id ${entry.id}`);
    scope.root.value.data.entries.set(entry.id, entry);

    const childNodes = node["entry"] as Array<unknown>;
    preprocessMacros(entryScope, childNodes);
    for (const childNode of childNodes) {
        if (
            !processDirective(entryScope, childNode) &&
            !processEntryMeta(entryScope, childNode) &&
            !processCommonMeta(entryScope, childNode) &&
            !processContains(entryScope, childNode) &&
            !processRole(entryScope, childNode)
        ) {
            scope.root.config.ignoreNodes.push(childNode);
        }
    }

    return true;
}

function processImpact(scope: DocumentScope | EntryScope | ContainsScope, node: unknown): boolean {
    // or better: use a lookup table
    const processes = [
        processRegularImpact,
        processCry,
        processPADS,
        processMaxAEIPADS,
        processCryPADS,
        processNEI,
        processAEI,
        processWaifu,
        processEHI,
        processEPI,
        processJumpscare,
        processSleeplessNight,
        processPolitics,
        processInterestField,
        processConsumed,
        processDropped,
        processMeme,
        processMusic,
        processAdditional,
        processVisual,
        processOsuSong,
    ];

    for (const process of processes) {
        if (process(scope, node)) {
            return true;
        }
    }

    return false;
}

function processImpactBase<S extends string>(
    scope: DocumentScope | EntryScope | ContainsScope,
    node: unknown,
    name: S,
    impactInitCallbacks?: (
        attributes: Record<string, string>,
        childNodes: Array<unknown>
    ) => Impact[],
    childNodeCallback?: (impactScope: ImpactScope, childNode: unknown) => boolean
): boolean {
    if (!isElement(node, name)) {
        return false;
    }

    childNodeCallback = childNodeCallback ?? (() => false);
    impactInitCallbacks =
        impactInitCallbacks ??
        (() => {
            return [
                {
                    contributors: new Map(),
                    score: newZeroVector(scope.root.context),
                    DAH_meta: {},
                },
            ];
        });

    const childNodes = node[name] as Array<unknown>;
    const impacts = impactInitCallbacks(getAttributes(node), childNodes);
    const impactScope: ImpactScope = {
        type: "impact",
        parent: scope,
        document: scope.document,
        entry: scope.entry,
        root: scope.root,
        value: impacts,
        local: Object.assign({}, scope.local),
        macros: new Map(scope.macros),
    };

    preprocessMacros(impactScope, childNodes);
    for (const childNode of childNodes.flatMap((node) => expandMacros(impactScope, node))) {
        if (isElement(childNode, "contributor")) {
            const attrs = getAttributes(childNode);
            const id = transformId(scope, attrs["id"]!);
            const factor = new ScalarMatrix(
                scope.root.config.containFactorEvaluator(attrs["factor"] ?? "1.0")
            );
            if (impacts[0].contributors.has(id)) {
                factor.add(impacts[0].contributors.get(id)!);
            }

            factor.clamp01();
            impacts[0].contributors.set(id, factor);
        } else if (
            !processScript(impactScope, childNode) &&
            !processCommonMeta(impactScope, childNode) &&
            !processImpactMeta(impactScope, childNode) &&
            !processRole(impactScope, childNode) &&
            !childNodeCallback(impactScope, childNode)
        ) {
            scope.root.config.ignoreNodes.push(childNode);
        }
    }

    for (const impact of impacts) {
        acceptImpact(scope, impact);
    }

    return true;
}

function acceptImpact(scope: Scope, impact: Impact) {
    if(!("DAH_obj_location" in impact.DAH_meta)) {
        (impact.DAH_meta as Record<string, unknown>).DAH_obj_location = Object.assign({}, scope.document.config.DAH_obj_location);
    }
    scope.root.value.data.impacts.push(impact);
    if (impact.contributors.size == 0) {
        if (scope.entry !== undefined) {
            impact.contributors.set(scope.entry.value.id, identityMatrix);
        }
    }
}

function processRegularImpact(scope: DocumentScope | EntryScope | ContainsScope, node: unknown) {
    return processImpactBase(scope, node, "regularImpact", undefined, (impactScope, childNode) => {
        const score = processScore(impactScope, childNode);
        if (score !== undefined) {
            impactScope.value[0].score = score;
        }

        return score !== undefined;
    });
}

function processScore(scope: Scope, node: unknown): Vector | undefined {
    if (!isElement(node, "score")) {
        return undefined;
    }

    const vector =
        getAttributes(node)["vector"]?.split(",")?.map(parseFloat) ??
        newZeroVector(scope.root.context).data;
    for (const childNode of node["score"] as Array<unknown>) {
        if (!isElement(childNode, "component")) {
            scope.root.config.ignoreNodes.push(childNode);
            continue;
        }

        const attrs = getAttributes(childNode);
        const value = parseFloat(attrs["value"]!);
        const factor = parseFactor(attrs["factor"]!)!;
        vector[factor.factorIndex] = value;
    }

    return new Vector(vector);
}

function processCry(scope: DocumentScope | EntryScope | ContainsScope, node: unknown) {
    return processEmotionImpactBase(scope, node, "cry", (emotions) => [
        scope.root.context.extensions.DAH_standards!.cry(scope.root.context, new Map(), emotions),
    ]);
}

function processEmotionImpactBase<S extends string>(
    scope: DocumentScope | EntryScope | ContainsScope,
    node: unknown,
    name: S,
    impactInitCallbacks: (
        emotions: WeightedEmotions,
        attributes: Record<string, string>
    ) => Impact[],
    childNodeCallback?: (impactScope: ImpactScope, childNode: unknown) => boolean
) {
    return processImpactBase(
        scope,
        node,
        name,
        (attrs) => impactInitCallbacks(parseEmotions(attrs["emotions"]!), attrs),
        childNodeCallback
    );
}

function processBaseScoredEmotionImpactBase<S extends string>(
    scope: DocumentScope | EntryScope | ContainsScope,
    node: unknown,
    name: S,
    impactInitCallbacks: (
        base: number,
        emotions: WeightedEmotions,
        attributes: Record<string, string>
    ) => Impact
) {
    return processEmotionImpactBase(scope, node, name, (emotions, attrs) => [
        impactInitCallbacks(parseFloat(attrs["base"]!), emotions, attrs),
    ]);
}

function processLengthImpactBase<S extends string>(
    scope: DocumentScope | EntryScope | ContainsScope,
    node: unknown,
    name: S,
    impactInitCallbacks: (
        periods: DatePeriod[],
        attrs: Record<string, string>,
        children: Array<unknown>
    ) => Impact[]
) {
    return processImpactBase(scope, node, name, (attrs, children) => {
        const periods = ((): DatePeriod[] => {
            if (("from" in attrs && "to" in attrs) || "length" in attrs) {
                return [parsePeriod(scope, node)!];
            } else {
                return children
                    .filter((childNode) => isElement(childNode, "period"))
                    .map((p) => parsePeriod(scope, p)!);
            }
        })();

        return impactInitCallbacks(periods, attrs, children);
    });
}

function processLengthEmotionImpactBase<S extends string>(
    scope: DocumentScope | EntryScope | ContainsScope,
    node: unknown,
    name: S,
    impactInitCallbacks: (
        emotions: WeightedEmotions,
        periods: DatePeriod[],
        attrs: Record<string, string>,
        children: Array<unknown>
    ) => Impact[]
) {
    return processLengthImpactBase(scope, node, name, (periods, attrs, children) =>
        impactInitCallbacks(parseEmotions(attrs["emotions"]!), periods, attrs, children)
    );
}

function processPADS(scope: DocumentScope | EntryScope | ContainsScope, node: unknown): boolean {
    return processLengthEmotionImpactBase(scope, node, "pads", (emotions, periods) => [
        scope.root.context.extensions.DAH_standards!.pads(
            scope.root.context,
            new Map(),
            periods,
            emotions
        ),
    ]);
}

function processMaxAEIPADS(
    scope: DocumentScope | EntryScope | ContainsScope,
    node: unknown
): boolean {
    return processLengthEmotionImpactBase(scope, node, "maxAEIPADS", (emotions, periods) =>
        scope.root.context.extensions.DAH_standards!.maxAEIPADS(
            scope.root.context,
            new Map(),
            periods,
            emotions
        )
    );
}

function processCryPADS(scope: DocumentScope | EntryScope | ContainsScope, node: unknown): boolean {
    return processLengthEmotionImpactBase(scope, node, "cryPADS", (emotions, periods) =>
        scope.root.context.extensions.DAH_standards!.cryPADS(
            scope.root.context,
            new Map(),
            periods,
            emotions
        )
    );
}

function processAEI(scope: DocumentScope | EntryScope | ContainsScope, node: unknown): boolean {
    return processBaseScoredEmotionImpactBase(scope, node, "aei", (base, emotions) =>
        scope.root.context.extensions.DAH_standards!.aei(
            scope.root.context,
            new Map(),
            base,
            base >= 0.0 ? Sign.Positive : Sign.Negative,
            emotions
        )
    );
}

function processNEI(scope: DocumentScope | EntryScope | ContainsScope, node: unknown): boolean {
    return processBaseScoredEmotionImpactBase(scope, node, "nei", (base, emotions) =>
        scope.root.context.extensions.DAH_standards!.nei(
            scope.root.context,
            new Map(),
            base,
            base >= 0.0 ? Sign.Positive : Sign.Negative,
            emotions
        )
    );
}

function processWaifu(scope: DocumentScope | EntryScope | ContainsScope, node: unknown): boolean {
    return processLengthImpactBase(scope, node, "waifu", (periods, attrs) => [
        scope.root.context.extensions.DAH_standards!.waifu(
            scope.root.context,
            new Map(),
            attrs["name"]!,
            periods
        ),
    ]);
}

function processEHI(scope: DocumentScope | EntryScope | ContainsScope, node: unknown): boolean {
    return processImpactBase(scope, node, "ehi", () => [
        scope.root.context.extensions.DAH_standards!.ehi(scope.root.context, new Map()),
    ]);
}

function processEPI(scope: DocumentScope | EntryScope | ContainsScope, node: unknown): boolean {
    return processImpactBase(scope, node, "epi", (attrs) => [
        scope.root.context.extensions.DAH_standards!.epi(
            scope.root.context,
            new Map(),
            parseFloat(attrs["base"]!)
        ),
    ]);
}

function processJumpscare(
    scope: DocumentScope | EntryScope | ContainsScope,
    node: unknown
): boolean {
    return processImpactBase(scope, node, "jumpscare", () => [
        scope.root.context.extensions.DAH_standards!.jumpscare(scope.root.context, new Map()),
    ]);
}

function processSleeplessNight(
    scope: DocumentScope | EntryScope | ContainsScope,
    node: unknown
): boolean {
    return processImpactBase(scope, node, "sleeplessNight", () => [
        scope.root.context.extensions.DAH_standards!.sleeplessNight(scope.root.context, new Map()),
    ]);
}

function processPolitics(
    scope: DocumentScope | EntryScope | ContainsScope,
    node: unknown
): boolean {
    return processImpactBase(scope, node, "politics", () => [
        scope.root.context.extensions.DAH_standards!.politics(scope.root.context, new Map()),
    ]);
}

function processInterestField(
    scope: DocumentScope | EntryScope | ContainsScope,
    node: unknown
): boolean {
    return processImpactBase(scope, node, "interestField", (attrs) => [
        scope.root.context.extensions.DAH_standards!.interestField(
            scope.root.context,
            new Map(),
            attrs["new"] === "true"
        ),
    ]);
}

function processConsumed(
    scope: DocumentScope | EntryScope | ContainsScope,
    node: unknown
): boolean {
    return processImpactBase(scope, node, "consumed", (attrs) => [
        scope.root.context.extensions.DAH_standards!.consumed(
            scope.root.context,
            new Map(),
            parseFloat(attrs["boredom"]),
            parseDuration(attrs["length"])
        ),
    ]);
}

function processDropped(scope: DocumentScope | EntryScope | ContainsScope, node: unknown): boolean {
    return processImpactBase(scope, node, "dropped", () => [
        scope.root.context.extensions.DAH_standards!.dropped(scope.root.context, new Map()),
    ]);
}

function processMeme(scope: DocumentScope | EntryScope | ContainsScope, node: unknown): boolean {
    return processLengthImpactBase(scope, node, "meme", (periods, attrs) => [
        scope.root.context.extensions.DAH_standards!.meme(
            scope.root.context,
            new Map(),
            parseFloat(attrs["strength"]!),
            periods
        ),
    ]);
}

function processMusic(scope: DocumentScope | EntryScope | ContainsScope, node: unknown): boolean {
    return processImpactBase(scope, node, "music", (attrs) => [
        scope.root.context.extensions.DAH_standards!.music(
            scope.root.context,
            new Map(),
            parseFloat(attrs["base"]!)
        ),
    ]);
}

function processAdditional(
    scope: DocumentScope | EntryScope | ContainsScope,
    node: unknown
): boolean {
    return processImpactBase(scope, node, "additional", (attrs) => [
        scope.root.context.extensions.DAH_standards!.additional(
            scope.root.context,
            new Map(),
            parseFloat(attrs["value"]!),
            attrs["note"] ?? ""
        ),
    ]);
}

function processVisual(scope: DocumentScope | EntryScope | ContainsScope, node: unknown): boolean {
    return processImpactBase(scope, node, "visual", (attrs) => [
        scope.root.context.extensions.DAH_standards!.visual(
            scope.root.context,
            new Map(),
            parseVisualType(attrs["type"]!)!,
            parseFloat(attrs["base"]),
            parseFloat(attrs["unique"])
        ),
    ]);
}

function processOsuSong(scope: DocumentScope | EntryScope | ContainsScope, node: unknown): boolean {
    return processImpactBase(scope, node, "osuSong", (attrs) => [
        scope.root.context.extensions.DAH_standards!.osuSong(
            scope.root.context,
            new Map(),
            parseFloat(attrs["personal"] ?? "0.0"),
            parseFloat(attrs["community"] ?? "0.0")
        ),
    ]);
}

function processRelationBase<S extends string>(
    scope: DocumentScope | EntryScope | ContainsScope,
    node: unknown,
    name: S,
    relationInitCallbacks?: (
        attributes: Record<string, string>,
        childNodes: Array<unknown>
    ) => Relation[],
    childNodeCallback?: (relationScope: RelationScope, childNode: unknown) => boolean
): boolean {
    if (!isElement(node, name)) {
        return false;
    }

    childNodeCallback = childNodeCallback ?? (() => false);
    relationInitCallbacks =
        relationInitCallbacks ??
        (() => {
            return [
                {
                    contributors: new Map(),
                    references: new Map(),
                    DAH_meta: {},
                },
            ];
        });

    const childNodes = node[name] as Array<unknown>;
    const relations = relationInitCallbacks(getAttributes(node), childNodes);
    const relationScope: RelationScope = {
        type: "relation",
        parent: scope,
        document: scope.document,
        entry: scope.entry,
        root: scope.root,
        value: relations,
        local: Object.assign({}, scope.local),
        macros: new Map(scope.macros),
    };

    preprocessMacros(relationScope, childNodes);
    for (const childNode of childNodes.flatMap((node) => expandMacros(relationScope, node))) {
        if (isElement(childNode, "contributor")) {
            const attrs = getAttributes(childNode);
            const id = transformId(scope, attrs["id"]!);
            const factor = parseFloat(attrs["factor"]);

            for (const impact of relations) {
                const factorMatrix = new ScalarMatrix(factor);
                if (impact.contributors.has(id)) {
                    factorMatrix.add(impact.contributors.get(id)!);
                }

                factorMatrix.clamp01();
                impact.contributors.set(id, factorMatrix);
            }
        } else if (
            !processScript(relationScope, childNode) &&
            !processCommonMeta(relationScope, childNode) &&
            !processRelationMeta(relationScope, childNode) &&
            !processRole(relationScope, childNode) &&
            !childNodeCallback(relationScope, childNode)
        ) {
            scope.root.config.ignoreNodes.push(childNode);
        }
    }

    for (const relation of relations) {
        scope.root.value.data.relations.push(relation);
        if(!("DAH_obj_location" in relation.DAH_meta)) {
            (relation.DAH_meta as Record<string, unknown>).DAH_obj_location = Object.assign({}, scope.document.config.DAH_obj_location);
        }
        if (relation.contributors.size == 0) {
            if (scope.entry !== undefined) {
                relation.contributors.set(scope.entry.value.id, identityMatrix);
            }
        }
    }

    return true;
}

function processRemix(scope: DocumentScope | EntryScope | ContainsScope, node: unknown): boolean {
    return processRelationBase(scope, node, "remix", (attrs) => [
        scope.root.context.extensions.DAH_standards!.remix(
            scope.root.context,
            new Map(),
            transformId(scope, attrs["id"]!)
        ),
    ]);
}

function processFeatureMusic(
    scope: DocumentScope | EntryScope | ContainsScope,
    node: unknown
): boolean {
    return processRelationBase(scope, node, "featureMusic", (attrs) => [
        scope.root.context.extensions.DAH_standards!.featureMusic(
            scope.root.context,
            new Map(),
            transformId(scope, attrs["id"]!)
        ),
    ]);
}

function processKilledBy(
    scope: DocumentScope | EntryScope | ContainsScope,
    node: unknown
): boolean {
    return processRelationBase(scope, node, "killedBy", (attrs) => [
        scope.root.context.extensions.DAH_standards!.killedBy(
            scope.root.context,
            new Map(),
            transformId(scope, attrs["id"]!),
            parseFloat(attrs["potential"]),
            parseFloat(attrs["effect"])
        ),
    ]);
}

function parseVisualType(visualType: string): VisualType | undefined {
    return {
        animated: VisualType.Animated,
        rpg3dGame: VisualType.RPG3DGame,
        animatedShort: VisualType.AnimatedShort,
        animatedMV: VisualType.AnimatedMV,
        visualNovel: VisualType.VisualNovel,
        manga: VisualType.Manga,
        animatedGachaCardArt: VisualType.AnimatedGachaCardArt,
        gachaCardArt: VisualType.GachaCardArt,
        lightNovel: VisualType.LightNovel,
        semiAnimatedMV: VisualType.SemiAnimatedMV,
        staticMV: VisualType.StaticMV,
        albumArt: VisualType.AlbumArt,
    }[visualType];
}

function parseDuration(duration: string): Duration {
    const [seconds, minutes, hours] = duration
        .split(":")
        .reverse()
        .map((x) => parseInt(x));
    return Duration.fromObject({ hours, minutes, seconds });
}

function parsePeriod(scope: Scope, node: unknown): DatePeriod | undefined {
    const attrs = getAttributes(node);
    if ("from" in attrs && "to" in attrs) {
        const from = parseDate(scope, attrs["from"]);
        const to = parseDate(scope, attrs["to"]);
        return {
            type: "fromto",
            from,
            to,
        };
    } else if ("length" in attrs) {
        return {
            type: "duration",
            length: Duration.fromObject({ days: parseInt(attrs["length"]) }),
        };
    }

    return undefined;
}

function parseDate(scope: Scope, dateString: string): DateTime {
    if (dateString === "today") {
        return scope.root.config.today;
    } else if (dateString.startsWith("epoch")) {
        const offset = parseInt(dateString.substring(6));
        return DateTime.fromSeconds(offset * 86400);
    } else {
        return DateTime.fromISO(dateString);
    }
}

function parseEmotions(emotions: string): WeightedEmotions {
    if (emotions.length === 2) {
        return [[parseEmotion(emotions)!, 1.0]];
    }

    return emotions
        .split(":")
        .map((token) => token.split("-"))
        .map(([emotion, factor]) => [parseEmotion(emotion)!, parseFloat(factor)]);
}

function parseEmotion(emotion: string): EmotionFactor | undefined {
    const map: Record<string, EmotionFactor> = {
        AP: AP,
        AU: AU,
        MP: MP,
        MU: MU,
        CP: CP,
        CU: CU,
    };

    return map[emotion];
}

function parseFactor(name: string): FactorScore | undefined {
    return {
        "Emotion.AU": AU,
        "Emotion.AP": AP,
        "Emotion.MU": MU,
        "Emotion.MP": MP,
        "Emotion.CU": CU,
        "Emotion.CP": CP,
        "Art.Language": AL,
        "Art.Visual": AV,
        "Art.Music": AM,
        Boredom: Boredom,
        Additional: Additional,
    }[name];
}

function processRelation(
    scope: DocumentScope | EntryScope | ContainsScope,
    node: unknown
): boolean {
    return (
        processRemix(scope, node) ||
        processFeatureMusic(scope, node) ||
        processKilledBy(scope, node)
    );
}

function processContains(scope: EntryScope | ContainsScope, node: unknown): boolean {
    if (!isElement(node, "contains")) {
        return false;
    }

    const attrs = getAttributes(node);
    const factor = new ScalarMatrix(
        scope.root.config.containFactorEvaluator(attrs["factor"] ?? "1.0")
    );

    let id = attrs["id"];
    const multipliedFactor = scope.multipliedFactor.mul(factor);
    if (id !== undefined) {
        id = transformId(scope, id);
        scope.entry.value.children.set(id, multipliedFactor);
    }

    const containsScope: ContainsScope = {
        type: "contains",
        parent: scope,
        document: scope.document,
        entry: scope.entry,
        root: scope.root,
        factor,
        multipliedFactor,
        local: Object.assign({}, scope.local),
        macros: new Map(scope.macros),
    };

    let warned = false;

    const childNodes = node["contains"] as Array<unknown>;
    preprocessMacros(containsScope, childNodes);
    for (const childNode of childNodes) {
        if (
            processDirective(containsScope, childNode) ||
            processContains(containsScope, childNode)
        ) {
            if (id !== undefined && !warned) {
                console.warn(
                    "the `id` attribute of `contains` elements should only be used in the simple context" +
                        " (no child elements should be processed this way), but child elements were found." +
                        " Fallback behavior: respect both child elements and the id attribute" +
                        " (this may not work in the future)."
                );
                warned = true;
            }
        } else {
            scope.root.config.ignoreNodes.push(childNode);
        }
    }

    return true;
}

function processRole(scope: EntryScope | ImpactScope | RelationScope, node: unknown): boolean {
    if (!isElement(node, "role")) {
        return false;
    }

    ifDefined(scope.root.context.extensions.DAH_entry_roles, (e) => {
        const attrs = getAttributes(node);
        const id = attrs["id"]!;
        const roleString = attrs["roles"];
        const roles = e.parseRoleExpressionString(roleString);

        const value = scope.value;
        if (value instanceof Array) {
            for (const ir of value) {
                e.addRole(ir, id, roles);
            }
        } else {
            e.addRole(value, id, roles);
        }
    });

    return true;
}

// expand the macro, if this is not a `ref` element, return undefined
function processReference(scope: Scope, node: unknown): unknown[] | undefined {
    if (!(isObject(node) && "ref" in node)) {
        return undefined;
    }

    const attrs = getAttributes(node);
    const name = attrs["name"]!;
    const macro = scope.macros.get(name);
    if (macro === undefined) {
        console.warn(`macro ${name} not found`);
        return undefined;
    }

    delete attrs["name"];
    return substituteMacro(macro, new Map(Object.entries(attrs)), node["ref"] as unknown[]);
}

// scripts too
function processScript(
    scope: DocumentScope | EntryScope | ContainsScope | ImpactScope | RelationScope,
    node: unknown
): boolean {
    if (!isElement(node, "script")) {
        return false;
    }

    const attrs = getAttributes(node);
    if ("src" in attrs) {
        const src = attrs["src"];
        const script = scope.root.config.scriptResolver(src);
        if (script === undefined) {
            return false;
        }
        executeScript(scope, script, attrs["entryPoint"]);
    } else {
        const script = (node["script"] as unknown[])
            .flatMap((node) => (isElement(node, "#text") ? [node["#text"] as string] : []))
            .join("\n");
        executeScript(scope, script, attrs["entryPoint"]);
    }

    return true;
}

function executeScript(scope: Scope, script: string, entryPoint: string | undefined): void {
    new Function("global", "local", "scope", script).apply(scope, [
        scope.root.global,
        scope.local,
        scope,
    ]);
    if (entryPoint !== undefined) {
        (scope.local as Record<string, () => void>)[entryPoint]();
    }
}

function processEntryMeta(scope: EntryScope, node: unknown): boolean {
    return (
        processSource(scope, node) ||
        processProgress(scope, node) ||
        processAnimeProgress(scope, node) ||
        processConsumedProgress(scope, node) ||
        processAnimeConsumedProgress(scope, node) ||
        processMusicConsumedProgress(scope, node) ||
        processBestGirl(scope, node) ||
        processEntryQueue(scope, node)
    );
}

function processSource(scope: EntryScope, node: unknown): boolean {
    if (!isElement(node, "source")) {
        return false;
    }
    const childNodes = node["source"] as Array<unknown>;
    const DAH_additional_sources: AdditionalSources = {};
    scope.value.DAH_meta["DAH_additional_sources"] = DAH_additional_sources;

    outer: for (const childNode of childNodes) {
        if (!isObject(childNode)) {
            scope.root.config.ignoreNodes.push(childNode);
            continue;
        }

        const simpleDatabases: Record<
            string,
            "id_MyAnimeList" | "id_AniList" | "id_AniDB" | "id_Kitsu" | "id_VNDB"
        > = {
            mal: "id_MyAnimeList",
            al: "id_AniList",
            adb: "id_AniDB",
            ks: "id_Kitsu",
            vndb: "id_VNDB",
        };
        for (const [attrKey, metaKey] of Object.entries(simpleDatabases)) {
            if (attrKey in childNode) {
                DAH_additional_sources[metaKey] = parseInt(getAttributes(childNode)["id"]!);
                continue outer;
            }
        }

        if ("vgmdb" in childNode) {
            DAH_additional_sources.vgmdb = getAttributes(childNode);
        } else if ("youtube" in childNode) {
            DAH_additional_sources.youtube = {
                ...getAttributes(childNode),
                DAH_meta: {},
            } as YoutubeSource;
        } else if ("spotify" in childNode) {
            DAH_additional_sources.spotify = {
                ...getAttributes(childNode),
                DAH_meta: {},
            } as typeof DAH_additional_sources.spotify;
        } else if ("urls" in childNode) {
            const urlObjects = (DAH_additional_sources.urls ??= []);

            for (const urlNode of childNode["urls"] as Array<unknown>) {
                if (!isElement(urlNode, "url")) {
                    scope.root.config.ignoreNodes.push(urlNode);
                    continue;
                }
                const attrs = getAttributes(urlNode) as Record<"name" | "src", string>;
                const urlScope: URLScope = {
                    value: {
                        DAH_meta: {},
                    },
                };
                for (const metaNode of urlNode["url"] as Array<unknown>) {
                    if (!processMeta(urlScope, metaNode)) {
                        scope.root.config.ignoreNodes.push(metaNode);
                    }
                }

                const urlObject = {
                    ...attrs,
                    ...urlScope.value,
                };

                urlObjects.push(urlObject);
            }
        } else {
            scope.root.config.ignoreNodes.push(childNode);
        }
    }

    return true;
}

function processProgress(scope: EntryScope, node: unknown): boolean {
    if (!isElement(node, "progress")) {
        return false;
    }

    const attrs = getAttributes(node);
    scope.root.context.extensions.DAH_entry_progress!.progress(
        scope.root.context,
        scope.value,
        parseStatus(attrs["status"]!)!,
        parseDuration(attrs["length"]!)!
    );
    return true;
}

function processAnimeProgress(scope: EntryScope, node: unknown): boolean {
    if (!isElement(node, "animeProgress")) {
        return false;
    }

    const attrs = getAttributes(node);
    scope.root.context.extensions.DAH_entry_progress!.animeProgress(
        scope.root.context,
        scope.value,
        parseStatus(attrs["status"]!)!,
        parseInt(attrs["episodes"]),
        parseDuration(attrs["episodeDuration"]!)!
    );
    return true;
}

function processConsumedProgress(scope: EntryScope, node: unknown): boolean {
    if (!isElement(node, "consumedProgress")) {
        return false;
    }

    const attrs = getAttributes(node);
    acceptImpact(
        scope,
        scope.root.context.extensions.DAH_entry_progress!.consumedProgress(
            scope.root.context,
            scope.value,
            parseStatus(attrs["status"]!)!,
            parseFloat(attrs["boredom"]!)!,
            parseDuration(attrs["duration"]!)!
        )
    );
    return true;
}

function processAnimeConsumedProgress(scope: EntryScope, node: unknown): boolean {
    if (!isElement(node, "animeConsumedProgress")) {
        return false;
    }

    const attrs = getAttributes(node);
    acceptImpact(
        scope,
        scope.root.context.extensions.DAH_entry_progress!.animeConsumedProgress(
            scope.root.context,
            scope.value,
            parseStatus(attrs["status"]!)!,
            parseFloat(attrs["boredom"]),
            parseInt(attrs["episodes"]),
            parseDuration(attrs["episodeDuration"] ?? "20:00")
        )
    );
    return true;
}

function processMusicConsumedProgress(scope: EntryScope, node: unknown): boolean {
    if (!isElement(node, "musicConsumedProgress")) {
        return false;
    }

    const attrs = getAttributes(node);
    acceptImpact(
        scope,
        scope.root.context.extensions.DAH_entry_progress!.musicConsumedProgress(
            scope.root.context,
            scope.value,
            parseDuration(attrs["length"]!)!
        )
    );
    return true;
}

function processBestGirl(scope: EntryScope, node: unknown): boolean {
    if (!isElement(node, "bestGirl")) {
        return false;
    }

    const bestGirl = getAttributes(node)["name"]!;
    scope.value.DAH_meta.DAH_entry_bestGirl = bestGirl;
    return true;
}

function parseStatus(statusString: string): EntryStatus | undefined {
    return statusString as EntryStatus;
}

function processImpactMeta(_scope: ImpactScope, _node: unknown): boolean {
    return false;
}

function processRelationMeta(_scope: RelationScope, _node: unknown): boolean {
    return false;
}

function processCommonMeta(
    scope: EntryScope | ImpactScope | RelationScope,
    node: unknown
): boolean {
    return processMeta(scope, node) || processValidatorSuppress(scope, node);
    // scope.value.DAH_meta
}

function preprocessMacros(scope: Scope, childNodes: unknown[]) {
    for (const node of childNodes) {
        if (processInclude(scope as DocumentScope, node, true)) {
            continue;
        }
        if (!isElement(node, "def")) {
            continue;
        }
        const attrs = getAttributes(node);
        const name = attrs["name"];
        const variables = attrs["vars"]
            .split(",")
            .map((x) => x.trim())
            .map((x) => x.split(":")[0]);
        const macro = {
            name,
            variables,
            template: node["def"] as unknown[],
        };
        scope.macros.set(name, macro);
        if (attrs["visibility"] === "public" && "publicMacros" in scope) {
            scope.publicMacros.set(name, macro);
        }
    }
}

// only supporting one-layer meta for now

function unsafeSetMeta(
    scope: EntryScope | ImpactScope | RelationScope | URLScope,
    key: string,
    value: unknown
) {
    (Array.isArray(scope.value) ? scope.value : [scope.value]).forEach((ir) =>
        unsafeSetMetaSingle(ir, key, value)
    );
}

function unsafeSetMetaSingle<M extends Meta>(hasMeta: HasMeta<M>, key: string, value: unknown) {
    (hasMeta.DAH_meta as Record<string, unknown>)[key] = value;
}

function processMeta(
    scope: EntryScope | ImpactScope | RelationScope | URLScope,
    node: unknown
): boolean {
    if (!(isObject(node) && "meta" in node)) {
        return false;
    }

    const attrs = getAttributes(node);
    const key = attrs["key"]!;
    const value = attrs["value"]!;
    unsafeSetMeta(scope, key, value);
    return true;
}

function processValidatorSuppress(
    scope: EntryScope | ImpactScope | RelationScope,
    node: unknown
): boolean {
    if (!(isObject(node) && "validatorSuppress" in node)) {
        return false;
    }

    const rules = getAttributes(node)["rules"]!.split(";");
    ifDefined(scope.root.context.extensions.DAH_validator_suppress, (e) => {
        const value = Array.isArray(scope.value) ? scope.value : [scope.value];

        for (const elem of value) {
            for (const rule of rules) {
                e.suppressRule<Meta>(elem, rule);
            }
        }
    });
    return true;
}

function processEntryQueue(scope: EntryScope, node: unknown): boolean {
    if (!(isObject(node) && "queue" in node)) {
        return false;
    }

    const rules = getAttributes(node)["queues"]!.split(";");
    ifDefined(scope.root.context.extensions.DAH_validator_suppress, (e) => {
        for (const rule of rules) {
            e.suppressRule<Meta>(scope.value, rule);
        }
    });
    return true;
}

function processInclude(scope: DocumentScope, node: unknown, includeOnlyMacros = false): boolean {
    if (!(isObject(node) && "include" in node)) {
        return false;
    }

    const attrs = getAttributes(node);
    const src = attrs["src"];

    if (src !== undefined) {
        const included = scope.root.config.includeResolver(src);
        if (included === undefined) {
            return true;
        }

        const [includedContent, includedOptions] = included;
        includedOptions.macros ??= new Map();
        includedOptions.includeOnlyMacros = includeOnlyMacros;
        for (const [name, macro] of scope.publicMacros) {
            if (!includedOptions.macros.has(name)) {
                includedOptions.macros.set(name, macro);
            }
        }
        const { nrsData, publicMacros } = processNRSXML(
            scope.context,
            includedContent,
            includedOptions
        );
        const data = scope.value.data;
        if (!includeOnlyMacros) {
            nrsData.entries.forEach((value, key) => data.entries.set(key, value));
            nrsData.impacts.forEach((x) => data.impacts.push(x));
            nrsData.relations.forEach((x) => data.relations.push(x));
        }

        for (const [name, macro] of publicMacros) {
            scope.macros.set(name, macro);
            scope.publicMacros.set(name, macro);
        }
    }

    return true;
}

function getAttributes(node: unknown): Record<string, string> {
    const rawAttrs = (() => {
        if (isObject(node)) {
            return (node[":@"] ?? {}) as Record<string, string>;
        }

        return {};
    })();

    // remove prefixes
    return Object.fromEntries(Object.entries(rawAttrs).map(([k, v]) => [k.substring(2), v]));
}

function transformId(scope: Scope, id: string): string {
    if (scope.entry !== undefined) {
        id = id.replaceAll("$", scope.entry.value.id);
    }
    return id;
}<|MERGE_RESOLUTION|>--- conflicted
+++ resolved
@@ -35,14 +35,11 @@
     AdditionalSources,
     ifDefined,
     Meta,
-<<<<<<< HEAD
     ScalarMatrix,
     identityMatrix,
     EntryType,
     StandardEntryType,
-=======
     EntryMeta,
->>>>>>> a38a3eaa
 } from "../deps.ts";
 
 type Scope = DocumentScope | EntryScope | ImpactScope | RelationScope | ContainsScope;
@@ -323,13 +320,9 @@
         children: new Map(),
         DAH_meta: {
             DAH_entry_title: attrs["title"]!,
-<<<<<<< HEAD
             DAH_entry_type: entryType,
-        },
-=======
             DAH_obj_location: Object.assign({}, scope.document.config.DAH_obj_location),
         } as EntryMeta
->>>>>>> a38a3eaa
     };
 
     if ("multipliedFactor" in scope) {
